--- conflicted
+++ resolved
@@ -36,19 +36,10 @@
 
   ## Package sets equivalent to the latest(-ish) Stackage LTS sets.
   ## Only supported LTS versions are defined here.
-<<<<<<< HEAD
-  lts12Packages = withHpio (withLts12Extras self.haskell.packages.stackage.lts-124);
+  lts12Packages = withOurHpio (withLts12Extras self.haskell.packages.stackage.lts-124);
 
   # Don't waste time Haddock-ing these.
 
-  lts11Packages = noHaddocks (withHpio (withLts11Extras self.haskell.packages.stackage.lts-1119));
-  lts9Packages = noHaddocks (withHpio (withLts9Extras self.haskell.packages.stackage.lts-921));
-=======
-  lts12Packages = withOurHpio (withLts12Extras self.haskell.packages.stackage.lts-122);
-
-  # Don't waste time Haddock-ing these.
-
-  lts11Packages = noHaddocks (withOurHpio (withLts11Extras self.haskell.packages.stackage.lts-1118));
+  lts11Packages = noHaddocks (withOurHpio (withLts11Extras self.haskell.packages.stackage.lts-1119));
   lts9Packages = noHaddocks (withOurHpio (withLts9Extras self.haskell.packages.stackage.lts-921));
->>>>>>> 3ef2a6a3
 }